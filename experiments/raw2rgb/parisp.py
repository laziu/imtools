--- conflicted
+++ resolved
@@ -785,17 +785,10 @@
         self.automatic_optimization = False
 
         self.embedding = nn.Embedding(16, 4)
-<<<<<<< HEAD
-        self.rgb2raw_hyper = models.paramisp.HyperPipeline(4, 3, 3, 24, n_dab=1)
-        self.raw2rgb_hyper = models.paramisp.HyperPipeline(4, 3, 3, 24, n_dab=1)
-
-    def camera_keys(self, camera_id):
-=======
         self.rgb2raw_model = models.paramisp.HyperPipeline(4, 3, 3, 24, n_dab=1)
         self.raw2rgb_model = models.paramisp.HyperPipeline(4, 3, 3, 24, n_dab=1)
 
     def camera_nums(self, camera_id):
->>>>>>> f9065e87
         camera_keys = {
             "SONY/ILCE-7RM3": 1,
             "NIKON CORPORATION/NIKON D7000": 2,
@@ -808,48 +801,28 @@
 
     def process_raw2rgb(self, x: torch.Tensor, bayer_mask: torch.Tensor,
                         white_balance: torch.Tensor, color_matrix: torch.Tensor, camera_ids) -> torch.Tensor:
-<<<<<<< HEAD
-        camera_keys = [self.camera_keys(camera_id) for camera_id in camera_ids]
-        print(camera_keys)
-=======
         camera_keys = torch.tensor([self.camera_nums(camera_id) for camera_id in camera_ids], device=x.device)
->>>>>>> f9065e87
         y = x
         y = self.whitebalance(y, white_balance, bayer_mask)
         y = self.demosaic(y, bayer_mask)
         y = self.colormatrix(y, color_matrix)
-<<<<<<< HEAD
-        y = self.raw2rgb_hyper(y, self.embedding(camera_keys))
-=======
         y = self.raw2rgb_model(y, self.embedding(camera_keys))
->>>>>>> f9065e87
         y = self.raw2rgb(y)
         y = self.linear2srgb(y)
         return y
 
     def process_rgb2raw(self, x: torch.Tensor, bayer_mask: torch.Tensor,
                         white_balance: torch.Tensor, color_matrix: torch.Tensor, camera_ids) -> torch.Tensor:
-<<<<<<< HEAD
-        camera_keys = [self.camera_keys(camera_id) for camera_id in camera_ids]
-        print(camera_keys)
-        y = x
-        y = self.srgb2linear(y)
-        y = self.rgb2raw(y)
-        y = self.rgb2raw_hyper(y, self.embedding(camera_keys))
-=======
         camera_keys = torch.tensor([self.camera_nums(camera_id) for camera_id in camera_ids], device=x.device)
         y = x
         y = self.srgb2linear(y)
         y = self.rgb2raw(y)
         y = self.rgb2raw_model(y, self.embedding(camera_keys))
->>>>>>> f9065e87
         y = self.colormatrix(y, torch.inverse(color_matrix))
         y = self.mosaic(y, bayer_mask)
         y = self.whitebalance(y, 1 / white_balance, bayer_mask)
         return y
 
-<<<<<<< HEAD
-=======
     def configure_optimizers(self):
         models_raw2rgb = [self.raw2rgb, self.raw2rgb_model]
         models_rgb2raw = [self.rgb2raw, self.rgb2raw_model]
@@ -865,7 +838,6 @@
             optim_rgb2raw, self.hparams.lr_step, gamma=self.hparams.lr_gamma)
         return [optim_raw2rgb, optim_rgb2raw], [sched_raw2rgb, sched_rgb2raw]
 
->>>>>>> f9065e87
 
 class Model_ParispHyperIndep(Model_ParispHyper):
     def process_raw2rgb(self, x: torch.Tensor, bayer_mask: torch.Tensor,
